from contextlib import contextmanager
import logging
import os
import socket
import subprocess
import sys

from distributed import LocalCluster
from distributed.utils import tmpfile, get_ip_interface

template = """
#!/bin/bash
#PBS -N %(name)s
#PBS -q %(queue)s
#PBS -A %(project)s
#PBS -l %(resouce_spec)s
#PBS -l walltime=%(walltime)s
#PBS -j oe
#PBS -m abe

%(base_path)s/dask-worker %(scheduler)s \
    --nprocs %(workers_per_node)d \
    --nthreads %(threads_per_worker)d \
    --memory-limit %(memory)s \
     %(extra)s
"""


logger = logging.getLogger(__name__)

dirname = os.path.dirname(sys.executable)


class PBSCluster(object):
    """ Launch Dask on a PBS cluster

    Examples
    --------
    >>> from pangeo import PBSCluster
    >>> cluster = PBSCluster(project='...')
    >>> cluster.start_workers(10)  # this may take a few seconds to launch

    >>> from dask.distributed import Client
    >>> client = Client(cluster)

    This also works with adaptive clusters.  This automatically launches and
    kill workers based on load.

    >>> from distributed.deploy import Adaptive
    >>> adapt = Adaptive(cluster.cluster.scheduler, cluster)
    """
    def __init__(self,
                 name='dask',
<<<<<<< HEAD
                 queue='regular',
                 project=None,
                 resouce_spec='select=1:ncpus=36:mem=109GB',
                 workers_per_node=9,
                 threads_per_worker=4,
                 memory='7e9',
=======
                 q='regular',
                 project=None,
                 threads_per_worker=6,
                 memory='7GB',
>>>>>>> 418b63df
                 walltime='00:30:00',
                 interface=None,
                 extra='',
                 **kwargs):
        """ Initialize a PBS Cluster

        Parameters
        ----------
        name : str
            Name of worker jobs. Passed to `$PBS -N` option.
        queue : str
            Destination queue for each worker job. Passed to `#PBS -q` option.
        project : str
            Accounting string associated with each worker job. Passed to
            `#PBS -A` option.
        resource_spec : str
            Request resources and specify job placement. Passed to `#PBS -l`
            option.
        workers_per_node : int
            Number of worker processes per job.
        threads_per_worker : int
            Number of threads per worker.
        memory : str
            Bytes of memory that the worker can use. This can be an integer
            (bytes), float (fraction of total system memory), 'auto', or zero
            for no memory management.
        walltime : str
            Walltime for each worker job.
        interface : str
            Network interface like 'eth0' or 'ib0'.
        extra : str
            Additional arguments to pass to `dask-worker`
        kwargs : dict
            Additional keyword arguments to pass to `LocalCluster`
        """

        if interface:
            host = get_ip_interface(interface)
            extra += ' --interface  %s ' % interface
        else:
            host = socket.gethostname()
<<<<<<< HEAD
        if project is None:
            project = os.getenv('PBS_ACCOUNT', None)
        if project is None:
            raise ValueError('Unable to determine PBS Account Name')

=======
        project = project or os.environ.get('PBS_ACCOUNT')
        if not project:
            raise ValueError("Must specify a project like `project='UCLB1234' "
                             "or set PBS_ACCOUNT environment variable"))
>>>>>>> 418b63df
        self.cluster = LocalCluster(n_workers=0, ip=host, **kwargs)
        self.config = {'name': name,
                       'queue': queue,
                       'project': project,
                       'resouce_spec': resouce_spec,
                       'workers_per_node': workers_per_node,
                       'threads_per_worker': threads_per_worker,
                       'walltime': walltime,
                       'scheduler': self.cluster.scheduler.address,
                       'base_path': dirname,
                       'memory': memory.replace(' ', ''),
                       'extra': extra}
        self.jobs = set()

        logger.debug("Job script: \n %s" % self.job_script())

    def job_script(self):
        return template % self.config

    @contextmanager
    def job_file(self):
        """ Write job submission script to temporary file """
        with tmpfile(extension='sh') as fn:
            with open(fn, 'w') as f:
                f.write(self.job_script())

            yield fn

    def start_workers(self, n=1):
        """ Start workers and point them to our local scheduler """
        with self.job_file() as fn:
            outs = self._calls([['qsub', fn]] * n)
            jobs = [out.decode().split('.')[0] for out in outs]
            self.jobs.update(jobs)
        return jobs

    @property
    def scheduler_address(self):
        return self.cluster.scheduler_address

    def _calls(self, cmds):
        """ Call a command using subprocess.communicate

        This centralzies calls out to the command line, providing consistent
        outputs, logging, and an opportunity to go asynchronous in the future

        Parameters
        ----------
        cmd: List(List(str))
            A list of commands, each of which is a list of strings to hand to
            subprocess.communicate

        Examples
        --------
        >>> self._calls([['ls'], ['ls', '/foo']])

        Returns
        -------
        The stdout result as a string
        Also logs any stderr information
        """
        logger.debug("Submitting the following calls to command line")
        for cmd in cmds:
            logger.debug(' '.join(cmd))
        procs = [subprocess.Popen(cmd,
                                  stdout=subprocess.PIPE,
                                  stderr=subprocess.PIPE)
                 for cmd in cmds]

        result = []
        for proc in procs:
            out, err = proc.communicate()
            if err:
                logger.error(err.decode())
            result.append(out)
        return result

    def _call(self, cmd):
        """ Singular version of _calls """
        return self._calls([cmd])[0]

    def stop_workers(self, jobs):
        if not jobs:
            return
        self._call(['qdel'] + list(jobs))
        self.jobs -= set(jobs)

    def scale_up(self, n, **kwargs):
        return self.start_workers(n - len(self.jobs))

    def scale_down(self, workers):
        pass
        # needs https://github.com/dask/distributed/pull/1659
        # names = [self.cluster.scheduler.worker_info[w]['name'] for w in workers]
        # job_ids = {name.split('-')[-2] for name in names}
        # self.stop_workers(job_ids)

    def __enter__(self):
        return self

    def __exit__(self, type, value, traceback):
        self.stop_workers(self.jobs)
        self.cluster.__exit__(type, value, traceback)<|MERGE_RESOLUTION|>--- conflicted
+++ resolved
@@ -51,19 +51,12 @@
     """
     def __init__(self,
                  name='dask',
-<<<<<<< HEAD
                  queue='regular',
                  project=None,
                  resouce_spec='select=1:ncpus=36:mem=109GB',
                  workers_per_node=9,
                  threads_per_worker=4,
                  memory='7e9',
-=======
-                 q='regular',
-                 project=None,
-                 threads_per_worker=6,
-                 memory='7GB',
->>>>>>> 418b63df
                  walltime='00:30:00',
                  interface=None,
                  extra='',
@@ -105,18 +98,11 @@
             extra += ' --interface  %s ' % interface
         else:
             host = socket.gethostname()
-<<<<<<< HEAD
-        if project is None:
-            project = os.getenv('PBS_ACCOUNT', None)
-        if project is None:
-            raise ValueError('Unable to determine PBS Account Name')
-
-=======
+
         project = project or os.environ.get('PBS_ACCOUNT')
         if not project:
             raise ValueError("Must specify a project like `project='UCLB1234' "
-                             "or set PBS_ACCOUNT environment variable"))
->>>>>>> 418b63df
+                             "or set PBS_ACCOUNT environment variable")
         self.cluster = LocalCluster(n_workers=0, ip=host, **kwargs)
         self.config = {'name': name,
                        'queue': queue,
